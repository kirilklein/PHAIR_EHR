name: 'Pipeline test'

on:
    workflow_dispatch:
    pull_request:

permissions:
  contents: read
  pull-requests: read

jobs:
    tests:
        runs-on: "ubuntu-latest"
        steps:
            - name: Checkout
              uses: actions/checkout@v4

            - name: Setup dependencies.
              run: |
                python -m venv .venv
                source .venv/bin/activate
                pip install -r requirements.txt

            - name: main.create_data
              run: |
                source .venv/bin/activate
                python -m corebehrt.main.create_data

            - name: main.create_data
              run: |
                source .venv/bin/activate
                python -m corebehrt.main.create_data --config_path ./corebehrt/configs/create_data_wo_held_out.yaml
            
            - name: main.prepare_training_data
              run: |
                source .venv/bin/activate
                python -m corebehrt.main.prepare_training_data --config_path ./corebehrt/configs/prepare_pretrain.yaml

            - name: main.pretrain
              run: |
                source .venv/bin/activate
                python -m corebehrt.main.pretrain
            
            - name: main.create_outcomes
              run: |
                source .venv/bin/activate
                python -m corebehrt.main.create_outcomes
            
            - name: main.select_cohort
              run: |
                source .venv/bin/activate
                python -m corebehrt.main.select_cohort

            - name: main.prepare_training_data
              run: |
                source .venv/bin/activate
                python -m corebehrt.main.prepare_training_data --config_path ./corebehrt/configs/prepare_finetune.yaml

            - name: main.finetune_cv
              run: |
                source .venv/bin/activate
                python -m corebehrt.main.finetune_cv

<<<<<<< HEAD
            - name: main.finetune_predefined
              run: |
                source .venv/bin/activate
                python -m corebehrt.main.finetune_cv --config_path ./corebehrt/configs/finetune_predefined.yaml

=======
>>>>>>> 74276472
            - name: main.select_cohort_absolute
              run: |
                source .venv/bin/activate
                python -m corebehrt.main.select_cohort --config_path ./corebehrt/configs/select_cohort_absolute.yaml

            - name: main.finetune_oot
              run: |
                source .venv/bin/activate
                python -m corebehrt.main.finetune_cv --config_path ./corebehrt/configs/finetune_oot.yaml<|MERGE_RESOLUTION|>--- conflicted
+++ resolved
@@ -61,14 +61,6 @@
                 source .venv/bin/activate
                 python -m corebehrt.main.finetune_cv
 
-<<<<<<< HEAD
-            - name: main.finetune_predefined
-              run: |
-                source .venv/bin/activate
-                python -m corebehrt.main.finetune_cv --config_path ./corebehrt/configs/finetune_predefined.yaml
-
-=======
->>>>>>> 74276472
             - name: main.select_cohort_absolute
               run: |
                 source .venv/bin/activate
