name: Docstring Coverage Badge

on:
  workflow_dispatch:
  pull_request:
  push:
    branches:
      - main

jobs:
  doc-coverage:
    name: Docstring Coverage
    continue-on-error: true
    runs-on: ubuntu-latest
    steps:
      - name: Checkout Code
        uses: actions/checkout@v3

      - name: Set Up Python
        uses: actions/setup-python@v4
        with:
          python-version: '3.11'

      - name: Install Dependencies
        run: |
          pip install -r requirements.txt
          pip install docstr-coverage

      - name: Run docstring coverage check
        id: extract
        continue-on-error: true  # Move to step level
        run: |
          DOC_COV=$(docstr-coverage corebehrt -p --skip-magic --skip-init | awk '{print int($1)}')
          echo "Docstring coverage: ${DOC_COV}%"
          echo "doccov=${DOC_COV}" >> $GITHUB_OUTPUT

      - name: Create Dynamic Coverage Badge
        if: always()  # Always try to create badge
        uses: schneegans/dynamic-badges-action@v1.7.0
        with:
<<<<<<< HEAD
          auth: ${{ secrets.GIST_SECRET }}       # Your secret token with the gist scope
          gistID: 9414903a757f9536ee69438142b66184                  # Fill in your gist id here
=======
          auth: ${{ secrets.GIST_SECRET }}
          gistID: b02ecb317ea24a8ced5e72ae96e1c0c3
>>>>>>> 5af21a9f
          filename: docstr-coverage.json
          label: Docstr Coverage
          message: "${{ steps.extract.outputs.doccov || '0' }}%"
          valColorRange: "${{ steps.extract.outputs.doccov || '0' }}"
          minColorRange: 40
          maxColorRange: 100

      - name: Report Status
        if: always()  # Always report status
        shell: bash
        run: |
          if [[ "${{ steps.extract.outputs.doccov }}" != "" ]]; then
            echo "✅ Docstring coverage check completed successfully"
            exit 0
          else
            echo "⚠️ Docstring coverage check failed but continuing"
            exit 0
          fi<|MERGE_RESOLUTION|>--- conflicted
+++ resolved
@@ -38,13 +38,8 @@
         if: always()  # Always try to create badge
         uses: schneegans/dynamic-badges-action@v1.7.0
         with:
-<<<<<<< HEAD
           auth: ${{ secrets.GIST_SECRET }}       # Your secret token with the gist scope
           gistID: 9414903a757f9536ee69438142b66184                  # Fill in your gist id here
-=======
-          auth: ${{ secrets.GIST_SECRET }}
-          gistID: b02ecb317ea24a8ced5e72ae96e1c0c3
->>>>>>> 5af21a9f
           filename: docstr-coverage.json
           label: Docstr Coverage
           message: "${{ steps.extract.outputs.doccov || '0' }}%"
