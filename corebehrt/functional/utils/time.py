from datetime import datetime
from typing import Union

import pandas as pd


<<<<<<< HEAD
def get_abspos_from_origin_point(
    timestamps: Union[pd.Series, List[datetime], datetime], origin_point: datetime
) -> Union[pd.Series, List[float], datetime]:
    """Get the absolute position in hours from the origin point"""
    if isinstance(timestamps, pd.Series):
        if len(timestamps) == 0:
            return pd.Series([])
        return (timestamps - origin_point).dt.total_seconds() / 60 / 60
    elif isinstance(timestamps, list):
        return [
            (timestamp - origin_point).total_seconds() / 60 / 60
            for timestamp in timestamps
        ]
    elif isinstance(timestamps, datetime):
        return (timestamps - origin_point).total_seconds() / 60 / 60
=======
def get_hours_since_epoch(
    timestamps: Union[pd.Series, datetime],
) -> Union[pd.Series, float]:
    if isinstance(timestamps, pd.Series):
        if len(timestamps) == 0:
            return pd.Series([], dtype=float)
        # Convert timestamps to UTC (timezone-aware)
        timestamps = pd.to_datetime(
            timestamps, utc=True
        )  # ensure consistency across dataset
        # Remove the timezone information to get a timezone-naive series, necessary for the next step
        timestamps = timestamps.dt.tz_localize(None)
        # Cast to microsecond precision
        timestamps = timestamps.astype("datetime64[us]")
        # Convert microseconds to hours
        hours = (timestamps.astype("int64") // 10**6) / 3600
        return hours

    elif isinstance(timestamps, datetime):
        return get_hours_since_epoch(pd.Series([timestamps])).iloc[0]
>>>>>>> 74276472
    else:
        raise TypeError(
            "Invalid type for timestamps, only pd.Series, list, and datetime are supported."
        )<|MERGE_RESOLUTION|>--- conflicted
+++ resolved
@@ -4,23 +4,6 @@
 import pandas as pd
 
 
-<<<<<<< HEAD
-def get_abspos_from_origin_point(
-    timestamps: Union[pd.Series, List[datetime], datetime], origin_point: datetime
-) -> Union[pd.Series, List[float], datetime]:
-    """Get the absolute position in hours from the origin point"""
-    if isinstance(timestamps, pd.Series):
-        if len(timestamps) == 0:
-            return pd.Series([])
-        return (timestamps - origin_point).dt.total_seconds() / 60 / 60
-    elif isinstance(timestamps, list):
-        return [
-            (timestamp - origin_point).total_seconds() / 60 / 60
-            for timestamp in timestamps
-        ]
-    elif isinstance(timestamps, datetime):
-        return (timestamps - origin_point).total_seconds() / 60 / 60
-=======
 def get_hours_since_epoch(
     timestamps: Union[pd.Series, datetime],
 ) -> Union[pd.Series, float]:
@@ -41,7 +24,6 @@
 
     elif isinstance(timestamps, datetime):
         return get_hours_since_epoch(pd.Series([timestamps])).iloc[0]
->>>>>>> 74276472
     else:
         raise TypeError(
             "Invalid type for timestamps, only pd.Series, list, and datetime are supported."
