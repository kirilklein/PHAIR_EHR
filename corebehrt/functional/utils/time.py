from datetime import datetime
from typing import List, Union

import pandas as pd


def get_abspos_from_origin_point(
<<<<<<< HEAD
    timestamps: Union[pd.Series, List[datetime]], origin_point: datetime
=======
    timestamps: Union[pd.Series, List[datetime], datetime], origin_point: datetime
>>>>>>> 70746918
) -> Union[pd.Series, List[float], datetime]:
    """Get the absolute position in hours from the origin point"""
    if isinstance(timestamps, pd.Series):
        if len(timestamps) == 0:
            return pd.Series([])
        return (timestamps - origin_point).dt.total_seconds() / 60 / 60
    elif isinstance(timestamps, list):
        return [
            (timestamp - origin_point).total_seconds() / 60 / 60
            for timestamp in timestamps
        ]
    elif isinstance(timestamps, datetime):
        return (timestamps - origin_point).total_seconds() / 60 / 60
    else:
        raise TypeError(
            "Invalid type for timestamps, only pd.Series, list, and datetime are supported."
        )<|MERGE_RESOLUTION|>--- conflicted
+++ resolved
@@ -5,11 +5,7 @@
 
 
 def get_abspos_from_origin_point(
-<<<<<<< HEAD
-    timestamps: Union[pd.Series, List[datetime]], origin_point: datetime
-=======
     timestamps: Union[pd.Series, List[datetime], datetime], origin_point: datetime
->>>>>>> 70746918
 ) -> Union[pd.Series, List[float], datetime]:
     """Get the absolute position in hours from the origin point"""
     if isinstance(timestamps, pd.Series):
