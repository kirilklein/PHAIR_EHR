--- conflicted
+++ resolved
@@ -37,11 +37,7 @@
     return concepts
 
 
-<<<<<<< HEAD
-def create_age_in_years(concepts: pd.DataFrame) -> dd.DataFrame:
-=======
 def create_age_in_years(concepts: pd.DataFrame) -> pd.DataFrame:
->>>>>>> 70746918
     """
     Compute age in years for each row in concepts
     Parameters:
@@ -83,11 +79,7 @@
     return merged_info
 
 
-<<<<<<< HEAD
-def create_background(concepts: pd.DataFrame) -> dd.DataFrame:
-=======
 def create_background(concepts: pd.DataFrame) -> pd.DataFrame:
->>>>>>> 70746918
     """
     Create background concepts for each patient based on the static background variables in the dataframe.
     Sets the time of the background concepts to the birthdate of the patient.
@@ -138,11 +130,7 @@
     return df
 
 
-<<<<<<< HEAD
-def sort_features(concepts: pd.DataFrame) -> dd.DataFrame:
-=======
 def sort_features(concepts: pd.DataFrame) -> pd.DataFrame:
->>>>>>> 70746918
     """
     Sorting all concepts by 'subject_id' and 'abspos' (and 'index' and 'order' if they exist).
     """
