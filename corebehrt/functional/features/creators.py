<<<<<<< HEAD
from datetime import datetime

=======
>>>>>>> 74276472
import numpy as np
import pandas as pd

from corebehrt.functional.features.normalize import normalize_segments_series
<<<<<<< HEAD
from corebehrt.functional.utils.time import get_abspos_from_origin_point
=======
from corebehrt.functional.utils.time import get_hours_since_epoch
>>>>>>> 74276472
import uuid
import warnings
from corebehrt.constants.data import (
    ABSPOS_COL,
    PID_COL,
    TIMESTAMP_COL,
    CONCEPT_COL,
    BIRTHDATE_COL,
    DEATHDATE_COL,
    SEGMENT_COL,
    ADMISSION_CODE,
    DISCHARGE_CODE,
    DEATH_CODE,
    BIRTH_CODE,
)


<<<<<<< HEAD
def create_abspos(concepts: pd.DataFrame, origin_point: datetime) -> pd.DataFrame:
=======
def create_abspos(concepts: pd.DataFrame) -> pd.DataFrame:
>>>>>>> 74276472
    """
    Assign absolute position in hours since origin point to each row in concepts.
    Parameters:
        concepts: concepts with 'TIMESTAMP' column.
    Returns:
        concepts with a new 'abspos' column
    """
<<<<<<< HEAD
    concepts[ABSPOS_COL] = get_abspos_from_origin_point(
        concepts[TIMESTAMP_COL], origin_point
    )
=======
    concepts[ABSPOS_COL] = get_hours_since_epoch(concepts[TIMESTAMP_COL])
>>>>>>> 74276472
    return concepts


def create_age_in_years(concepts: pd.DataFrame) -> pd.DataFrame:
    """
    Compute age in years for each row in concepts
    Parameters:
        concepts: concepts with 'time' and 'birthdate' columns.
    Returns:
        pd.DataFrame: concepts with a new 'age' column
    """
    concepts["age"] = (
        concepts[TIMESTAMP_COL] - concepts[BIRTHDATE_COL]
    ).dt.days // 365.25
    return concepts


def _create_patient_info(concepts: pd.DataFrame) -> pd.DataFrame:
    # Get the patient info out
    dod_rows = concepts[concepts[CONCEPT_COL] == DEATH_CODE]
    deathdates = dict(zip(dod_rows[PID_COL], dod_rows[TIMESTAMP_COL]))
    patient_info = pd.DataFrame(
        {
            PID_COL: concepts[PID_COL].unique(),
            BIRTHDATE_COL: concepts.drop_duplicates(PID_COL)[BIRTHDATE_COL],
        }
    )
    patient_info[DEATHDATE_COL] = patient_info[PID_COL].map(deathdates)
    bg_info = concepts[concepts[CONCEPT_COL].str.startswith("BG_")][
        [PID_COL, CONCEPT_COL]
    ]
    if len(bg_info) == 0:
        warnings.warn("No background information found in concepts.")
        return concepts, patient_info
    bg_info[["column_name", "value"]] = bg_info[CONCEPT_COL].str.split(
        "//", expand=True
    )
    bg_info["column_name"] = bg_info["column_name"].str.replace("BG_", "")
    bg_info_pivot = bg_info.pivot_table(
        index=PID_COL, columns="column_name", values="value", aggfunc="first"
    ).reset_index()
    merged_info = pd.merge(patient_info, bg_info_pivot, on=PID_COL, how="left")
    return merged_info


def create_background(concepts: pd.DataFrame) -> pd.DataFrame:
    """
    Create background concepts for each patient based on the static background variables in the dataframe.
    Sets the time of the background concepts to the birthdate of the patient.
    Expects 'DOB' concept to be present in the patients_info DataFrame.
    Returns:
        table with background concepts, including 'subject_id', 'time', 'code', and 'numeric_value' columns.
        additionally, 'birthdate' column is added to the concepts DataFrame.
    """
    dob_rows = concepts[concepts[CONCEPT_COL] == BIRTH_CODE]
    birthdates = dict(zip(dob_rows[PID_COL], dob_rows[TIMESTAMP_COL]))
    concepts[BIRTHDATE_COL] = concepts[PID_COL].map(birthdates)

    bg_rows = concepts[concepts[TIMESTAMP_COL].isna()]
    concepts.loc[bg_rows.index, TIMESTAMP_COL] = concepts.loc[
        bg_rows.index, BIRTHDATE_COL
    ]
    concepts.loc[bg_rows.index, CONCEPT_COL] = (
        "BG_" + concepts.loc[bg_rows.index, CONCEPT_COL]
    )

    adm_rows = concepts[
        concepts[CONCEPT_COL].str.contains(ADMISSION_CODE)
        | concepts[CONCEPT_COL].str.contains(DISCHARGE_CODE)
    ]
    concepts.loc[adm_rows.index, CONCEPT_COL] = (
        "ADM_" + concepts.loc[adm_rows.index, CONCEPT_COL]
    )

    # Get the patient info out
    patient_info = _create_patient_info(concepts)
    return concepts, patient_info


def assign_index_and_order(df: pd.DataFrame) -> pd.DataFrame:
    """
    Assign 'index' and 'order' columns to ensure correct ordering.
    - The 'index' column represents the position of each row within its partition.
    - The 'order' column can be used for additional custom ordering if needed.
    - Both columns are initialized with 0 to ensure consistent behavior across partitions.
    Parameters:
        df: pd.DataFrame with 'PID' column.
    Returns:
        df with 'index' and 'order' columns.
    """
    if "index" in df.columns and "order" in df.columns:
        df["index"] = df["index"].fillna(0)
        df["order"] = df["order"].fillna(0)
    return df


def sort_features(concepts: pd.DataFrame) -> pd.DataFrame:
<<<<<<< HEAD
    """
    Sorting all concepts by 'subject_id' and 'abspos' (and 'index' and 'order' if they exist).
    """
=======
    """
    Sorting all concepts by 'subject_id' and 'abspos' (and 'index' and 'order' if they exist).
    """
>>>>>>> 74276472
    if "index" in concepts.columns and "order" in concepts.columns:
        concepts = concepts.sort_values(
            [PID_COL, ABSPOS_COL, "index", "order"]
        )  # could maybe be done more optimally, is a bit slow
        concepts = concepts.drop(columns=["index", "order"])
    else:
        concepts = concepts.sort_values([PID_COL, ABSPOS_COL])

    return concepts


def create_segments(concepts: pd.DataFrame) -> pd.DataFrame:
    """
    Assign segments to the concepts DataFrame based on 'ADMISSION_ID', ensuring that
    events are ordered correctly within each 'PID'.
    Parameters:
        concepts: concepts with 'PID', 'ADMISSION_ID', and 'abspos' columns.
    Returns:
        concepts with a new 'segment' column
    """
    concepts = _assign_admission_ids(concepts)
    concepts[SEGMENT_COL] = np.nan

    # Assign maximum segment to 'Death' concepts
    concepts = _assign_segments(concepts)
    concepts = assign_segments_to_death(concepts)
    return concepts


def _assign_admission_ids(concepts: pd.DataFrame) -> pd.DataFrame:
    """
    Assign 'admission_id' to each row in concepts based on 'ADMISSION' and 'DISCHARGE' events.
    Assigns the same 'admission_id' to all events between 'ADMISSION' and 'DISCHARGE' events.
    If no 'ADMISSION' and 'DISCHARGE' events are present, assigns a new 'admission_id' to all events if the time between them is greater than 48 hours.
    Assumes not overlapping ADMISSION and DISCHARGE events.
    """

    def _get_adm_id():
        return str(uuid.uuid4())

    concepts = concepts.reset_index(drop=True)
    concepts["admission_id"] = None
    concepts["admission_id"] = concepts["admission_id"].astype(object)

    # Concepts within 48 hours of each other are considered to be part of the same admission
    outside_segments = concepts[concepts["admission_id"].isna()].copy()
    outside_segments = outside_segments.sort_values(by=[PID_COL, TIMESTAMP_COL])
    outside_segments["time_diff"] = (
        outside_segments.groupby(PID_COL)[TIMESTAMP_COL].diff().dt.total_seconds()
    )
    outside_segments["new_admission"] = (outside_segments["time_diff"] > 48 * 3600) | (
        outside_segments["time_diff"].isna()
    )
    outside_segments["admission_id"] = outside_segments["new_admission"].apply(
        lambda x: _get_adm_id() if x else None
    )
    outside_segments["admission_id"] = outside_segments["admission_id"].ffill()
    concepts.loc[outside_segments.index, "admission_id"] = outside_segments[
        "admission_id"
    ]

    return concepts


def _assign_segments(df):
    """
    Assign segments to the concepts DataFrame based on 'admission_id'
    """
    # Group by 'PID' and apply factorize to 'ADMISSION_ID'
    df[SEGMENT_COL] = df.groupby(PID_COL)["admission_id"].transform(
        normalize_segments_series
    )
    return df


def assign_segments_to_death(df: pd.DataFrame) -> pd.DataFrame:
    """
    Assign the maximum segment to 'DOD' concepts within each 'subject_id'.
    Parameters:
        df with 'subject_id', 'code', and 'segment' columns.
    Returns:
        df with 'DOD' concepts assigned to the maximum segment.
    """
    # Compute the maximum segment per 'PID'
    max_segment = (
        df.groupby(PID_COL)[SEGMENT_COL].max().rename("max_segment").reset_index()
    )
    # Merge and assign
    df = df.merge(max_segment, on=PID_COL, how="left")
    df[SEGMENT_COL] = df[SEGMENT_COL].where(
        df[CONCEPT_COL] != DEATH_CODE, df["max_segment"]
    )
    return df.drop(columns=["max_segment"])<|MERGE_RESOLUTION|>--- conflicted
+++ resolved
@@ -1,17 +1,8 @@
-<<<<<<< HEAD
-from datetime import datetime
-
-=======
->>>>>>> 74276472
 import numpy as np
 import pandas as pd
 
 from corebehrt.functional.features.normalize import normalize_segments_series
-<<<<<<< HEAD
-from corebehrt.functional.utils.time import get_abspos_from_origin_point
-=======
 from corebehrt.functional.utils.time import get_hours_since_epoch
->>>>>>> 74276472
 import uuid
 import warnings
 from corebehrt.constants.data import (
@@ -29,11 +20,7 @@
 )
 
 
-<<<<<<< HEAD
-def create_abspos(concepts: pd.DataFrame, origin_point: datetime) -> pd.DataFrame:
-=======
 def create_abspos(concepts: pd.DataFrame) -> pd.DataFrame:
->>>>>>> 74276472
     """
     Assign absolute position in hours since origin point to each row in concepts.
     Parameters:
@@ -41,13 +28,7 @@
     Returns:
         concepts with a new 'abspos' column
     """
-<<<<<<< HEAD
-    concepts[ABSPOS_COL] = get_abspos_from_origin_point(
-        concepts[TIMESTAMP_COL], origin_point
-    )
-=======
     concepts[ABSPOS_COL] = get_hours_since_epoch(concepts[TIMESTAMP_COL])
->>>>>>> 74276472
     return concepts
 
 
@@ -145,15 +126,9 @@
 
 
 def sort_features(concepts: pd.DataFrame) -> pd.DataFrame:
-<<<<<<< HEAD
     """
     Sorting all concepts by 'subject_id' and 'abspos' (and 'index' and 'order' if they exist).
     """
-=======
-    """
-    Sorting all concepts by 'subject_id' and 'abspos' (and 'index' and 'order' if they exist).
-    """
->>>>>>> 74276472
     if "index" in concepts.columns and "order" in concepts.columns:
         concepts = concepts.sort_values(
             [PID_COL, ABSPOS_COL, "index", "order"]
