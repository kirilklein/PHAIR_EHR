"""Utils for loading data"""

import logging
from os.path import join
from typing import Dict, List, Set, Union

<<<<<<< HEAD
import dask.dataframe as dd
=======
>>>>>>> 70746918
import pandas as pd
import torch

from corebehrt.constants.paths import VOCABULARY_FILE

logger = logging.getLogger(__name__)


def load_pids(files: Union[List, str]) -> Set:
    """Loads pids from multiple files or one file. Doesn't preserve order."""
    if isinstance(files, str):
        return set(torch.load(files, weights_only=True))
    pids = set()
    for file in files:
        pids.update(set(torch.load(file, weights_only=True)))
    return pids


<<<<<<< HEAD
def load_predefined_splits(split_path: str, splits: List = ["train", "val"]) -> List:
    for split in splits:
        if not os.path.exists(join(split_path, f"pids_{split}.pt")):
            raise FileNotFoundError(f"pids_{split}.pt not found in {split_path}")

    return [load_pids(join(split_path, f"pids_{split}.pt")) for split in splits]


def load_patients_info(folder: str, pattern: str = "patients_info.*") -> dd.DataFrame:
    """
    Load patients_info data from formatted_data_dir.
    Expects BIRTHDATE and DEATHDATE columns to be present.
    Returns a dask dataframe.
    """
    file = get_file_with_pattern(folder, pattern)

    kwargs = {
        "parse_dates": ["BIRTHDATE"],
        "dtype": {"DEATHDATE": "object"},
        "assume_missing": True,
    }  # This helps with missing values in integer columns

    if file.endswith(".parquet"):
        df = dd.read_parquet(file, **kwargs)
    elif file.endswith(".csv"):
        df = dd.read_csv(file, **kwargs)
    df["DEATHDATE"] = dd.to_datetime(
        df["DEATHDATE"], errors="coerce", infer_datetime_format=True
    )
    return df


=======
>>>>>>> 70746918
def load_concept(path) -> pd.DataFrame:
    """
    Load concept data from formatted_data_dir.
    Expects time column to be present.
<<<<<<< HEAD
    Returns a dask dataframe.
=======
    Returns a pandas dataframe.
>>>>>>> 70746918
    """

    if path.endswith(".parquet"):
        df = pd.read_parquet(path)
    elif path.endswith(".csv"):
        df = pd.read_csv(path, index_col=0)
    else:
        raise ValueError(f"Unknown file type: {path}")

    df["time"] = df["time"].dt.tz_localize(None)  # to prevent tz-naive/tz-aware issues
    return df


def load_vocabulary(dir_: str) -> Dict:
    """
    Load a vocabulary from the given directory.
    """
    return torch.load(join(dir_, VOCABULARY_FILE), weights_only=True)<|MERGE_RESOLUTION|>--- conflicted
+++ resolved
@@ -4,10 +4,6 @@
 from os.path import join
 from typing import Dict, List, Set, Union
 
-<<<<<<< HEAD
-import dask.dataframe as dd
-=======
->>>>>>> 70746918
 import pandas as pd
 import torch
 
@@ -26,50 +22,11 @@
     return pids
 
 
-<<<<<<< HEAD
-def load_predefined_splits(split_path: str, splits: List = ["train", "val"]) -> List:
-    for split in splits:
-        if not os.path.exists(join(split_path, f"pids_{split}.pt")):
-            raise FileNotFoundError(f"pids_{split}.pt not found in {split_path}")
-
-    return [load_pids(join(split_path, f"pids_{split}.pt")) for split in splits]
-
-
-def load_patients_info(folder: str, pattern: str = "patients_info.*") -> dd.DataFrame:
-    """
-    Load patients_info data from formatted_data_dir.
-    Expects BIRTHDATE and DEATHDATE columns to be present.
-    Returns a dask dataframe.
-    """
-    file = get_file_with_pattern(folder, pattern)
-
-    kwargs = {
-        "parse_dates": ["BIRTHDATE"],
-        "dtype": {"DEATHDATE": "object"},
-        "assume_missing": True,
-    }  # This helps with missing values in integer columns
-
-    if file.endswith(".parquet"):
-        df = dd.read_parquet(file, **kwargs)
-    elif file.endswith(".csv"):
-        df = dd.read_csv(file, **kwargs)
-    df["DEATHDATE"] = dd.to_datetime(
-        df["DEATHDATE"], errors="coerce", infer_datetime_format=True
-    )
-    return df
-
-
-=======
->>>>>>> 70746918
 def load_concept(path) -> pd.DataFrame:
     """
     Load concept data from formatted_data_dir.
     Expects time column to be present.
-<<<<<<< HEAD
-    Returns a dask dataframe.
-=======
     Returns a pandas dataframe.
->>>>>>> 70746918
     """
 
     if path.endswith(".parquet"):
