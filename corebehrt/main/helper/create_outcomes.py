--- conflicted
+++ resolved
@@ -30,13 +30,7 @@
         loader(), desc="Batch Process Data", file=TqdmToLogger(logger)
     ):
         pids = concept_batch[PID_COL].unique()
-<<<<<<< HEAD
-        outcome_tables = OutcomeMaker(cfg.outcomes, features_cfg.features.origin_point)(
-            concept_batch, patient_batch, pids
-        )
-=======
         outcome_tables = OutcomeMaker(cfg.outcomes)(concept_batch, patient_batch, pids)
->>>>>>> 74276472
         # Concatenate the tables for each key
         for key, df in outcome_tables.items():
             if key in all_outcomes:
