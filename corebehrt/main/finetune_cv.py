import logging
import os
from os.path import join

# os.environ['CUDA_LAUNCH_BLOCKING'] = "1"
import torch

from corebehrt.constants.paths import (
    FOLDS_FILE,
<<<<<<< HEAD
    PROCESSED_DATA_DIR,
    TEST_PIDS_FILE,
)
from corebehrt.constants.train import DEFAULT_CV_FOLDS, DEFAULT_VAL_SPLIT
from corebehrt.functional.features.split import split_into_test_and_train_val_pids
from corebehrt.functional.setup.args import get_args
from corebehrt.main.helper.finetune_cv import cv_loop, get_n_folds
from corebehrt.main.helper.pretrain import get_splits_path
=======
    TEST_PIDS_FILE,
    PREPARED_ALL_PATIENTS,
)
from corebehrt.functional.setup.args import get_args
from corebehrt.main.helper.finetune_cv import cv_loop
>>>>>>> 74276472
from corebehrt.main.helper.finetune_cv import check_for_overlap
from corebehrt.modules.monitoring.metric_aggregation import (
    compute_and_save_scores_mean_std,
)
from corebehrt.modules.preparation.dataset import PatientDataset
from corebehrt.modules.setup.config import load_config
from corebehrt.modules.setup.directory import DirectoryPreparer

CONFIG_PATH = "./corebehrt/configs/finetune.yaml"


def main_finetune(config_path):
    cfg = load_config(config_path)

    # Setup directories
    DirectoryPreparer(cfg).setup_finetune()

    # Logger
    logger = logging.getLogger("finetune_cv")

<<<<<<< HEAD
    loaded_data = torch.load(join(cfg.paths.prepared_data, "patients.pt"))
=======
    loaded_data = torch.load(join(cfg.paths.prepared_data, PREPARED_ALL_PATIENTS))
>>>>>>> 74276472
    data = PatientDataset(loaded_data)

    test_data = PatientDataset([])

    # Initialize test and train/val pid lists
    test_pids = []
    train_val_pids = data.get_pids()

    # If evaluation is desired, then:
<<<<<<< HEAD
    #   - If test_pids are predefined in the config (i.e., saved from cohort creation), load them.
    #   - Otherwise, if folds are NOT predefined, split the full cohort randomly into test and train/val.
    #   - However, if folds are predefined but no test_pids are provided, then run CV only.
    if cfg.get("evaluate", False):
        if cfg.paths.get("test_pids", None) is not None:
            logger.info("Using predefined test data")
            test_pids = torch.load(cfg.paths.test_pids)
        else:
            if not cfg.data.get("predefined_folds", False):
                logger.info("Randomly splitting test data")
                test_pids, train_val_pids = split_into_test_and_train_val_pids(
                    data.get_pids(), cfg.data.get("test_split", 0)
                )
            else:
                logger.info(
                    "Predefined folds provided without separate test data; running CV only"
                )
                test_pids = []  # No separate test set; use full cohort for CV
                train_val_pids = data.get_pids()

    # Save test_pids to processed data directory (even if empty, for consistency)
    processed_data_dir = join(cfg.paths.model, PROCESSED_DATA_DIR)
    os.makedirs(processed_data_dir, exist_ok=True)
    torch.save(test_pids, join(processed_data_dir, TEST_PIDS_FILE))

    if cfg.data.get("save_processed", False):
        data.save(processed_data_dir)
    test_data = data.filter_by_pids(test_pids)
    train_val_data = data.filter_by_pids(train_val_pids)

    if cfg.data.get("predefined_folds", False):
        folds_path = get_splits_path(cfg.paths)
        folds = torch.load(folds_path)
        check_for_overlap(folds, test_pids, logger)
        n_folds = len(folds)
        logger.info(f"Using {n_folds} predefined folds")

    else:
        n_folds = cfg.data.get("cv_folds", DEFAULT_CV_FOLDS)
        val_split = cfg.data.get("val_split", DEFAULT_VAL_SPLIT)
        logger.info(f"Using cross validation with {n_folds} folds")
        folds = get_n_folds(n_folds, train_val_pids, val_split)
    torch.save(folds, join(processed_data_dir, FOLDS_FILE))
=======
    #   - If test_pids are present in the prepared data directory, use them
    if cfg.get("evaluate", False):
        if os.path.exists(join(cfg.paths.prepared_data, TEST_PIDS_FILE)):
            test_pids = torch.load(join(cfg.paths.prepared_data, TEST_PIDS_FILE))
            test_data = data.filter_by_pids(test_pids)
    train_val_data = data.filter_by_pids(train_val_pids)

    # Use folds from prepared data
    folds_path = join(cfg.paths.prepared_data, FOLDS_FILE)
    folds = torch.load(folds_path)
    check_for_overlap(folds, test_pids, logger)
    n_folds = len(folds)
    logger.info(f"Using {n_folds} predefined folds")

>>>>>>> 74276472
    cv_loop(
        cfg,
        logger,
        cfg.paths.model,
        train_val_data,
        folds,
        test_data,
    )

    compute_and_save_scores_mean_std(n_folds, cfg.paths.model, mode="val")
    if len(test_data) > 0:
        compute_and_save_scores_mean_std(n_folds, cfg.paths.model, mode="test")

    logger.info("Done")


if __name__ == "__main__":
    args = get_args(CONFIG_PATH)
    main_finetune(args.config_path)<|MERGE_RESOLUTION|>--- conflicted
+++ resolved
@@ -7,22 +7,11 @@
 
 from corebehrt.constants.paths import (
     FOLDS_FILE,
-<<<<<<< HEAD
-    PROCESSED_DATA_DIR,
-    TEST_PIDS_FILE,
-)
-from corebehrt.constants.train import DEFAULT_CV_FOLDS, DEFAULT_VAL_SPLIT
-from corebehrt.functional.features.split import split_into_test_and_train_val_pids
-from corebehrt.functional.setup.args import get_args
-from corebehrt.main.helper.finetune_cv import cv_loop, get_n_folds
-from corebehrt.main.helper.pretrain import get_splits_path
-=======
     TEST_PIDS_FILE,
     PREPARED_ALL_PATIENTS,
 )
 from corebehrt.functional.setup.args import get_args
 from corebehrt.main.helper.finetune_cv import cv_loop
->>>>>>> 74276472
 from corebehrt.main.helper.finetune_cv import check_for_overlap
 from corebehrt.modules.monitoring.metric_aggregation import (
     compute_and_save_scores_mean_std,
@@ -43,11 +32,7 @@
     # Logger
     logger = logging.getLogger("finetune_cv")
 
-<<<<<<< HEAD
-    loaded_data = torch.load(join(cfg.paths.prepared_data, "patients.pt"))
-=======
     loaded_data = torch.load(join(cfg.paths.prepared_data, PREPARED_ALL_PATIENTS))
->>>>>>> 74276472
     data = PatientDataset(loaded_data)
 
     test_data = PatientDataset([])
@@ -57,51 +42,6 @@
     train_val_pids = data.get_pids()
 
     # If evaluation is desired, then:
-<<<<<<< HEAD
-    #   - If test_pids are predefined in the config (i.e., saved from cohort creation), load them.
-    #   - Otherwise, if folds are NOT predefined, split the full cohort randomly into test and train/val.
-    #   - However, if folds are predefined but no test_pids are provided, then run CV only.
-    if cfg.get("evaluate", False):
-        if cfg.paths.get("test_pids", None) is not None:
-            logger.info("Using predefined test data")
-            test_pids = torch.load(cfg.paths.test_pids)
-        else:
-            if not cfg.data.get("predefined_folds", False):
-                logger.info("Randomly splitting test data")
-                test_pids, train_val_pids = split_into_test_and_train_val_pids(
-                    data.get_pids(), cfg.data.get("test_split", 0)
-                )
-            else:
-                logger.info(
-                    "Predefined folds provided without separate test data; running CV only"
-                )
-                test_pids = []  # No separate test set; use full cohort for CV
-                train_val_pids = data.get_pids()
-
-    # Save test_pids to processed data directory (even if empty, for consistency)
-    processed_data_dir = join(cfg.paths.model, PROCESSED_DATA_DIR)
-    os.makedirs(processed_data_dir, exist_ok=True)
-    torch.save(test_pids, join(processed_data_dir, TEST_PIDS_FILE))
-
-    if cfg.data.get("save_processed", False):
-        data.save(processed_data_dir)
-    test_data = data.filter_by_pids(test_pids)
-    train_val_data = data.filter_by_pids(train_val_pids)
-
-    if cfg.data.get("predefined_folds", False):
-        folds_path = get_splits_path(cfg.paths)
-        folds = torch.load(folds_path)
-        check_for_overlap(folds, test_pids, logger)
-        n_folds = len(folds)
-        logger.info(f"Using {n_folds} predefined folds")
-
-    else:
-        n_folds = cfg.data.get("cv_folds", DEFAULT_CV_FOLDS)
-        val_split = cfg.data.get("val_split", DEFAULT_VAL_SPLIT)
-        logger.info(f"Using cross validation with {n_folds} folds")
-        folds = get_n_folds(n_folds, train_val_pids, val_split)
-    torch.save(folds, join(processed_data_dir, FOLDS_FILE))
-=======
     #   - If test_pids are present in the prepared data directory, use them
     if cfg.get("evaluate", False):
         if os.path.exists(join(cfg.paths.prepared_data, TEST_PIDS_FILE)):
@@ -116,7 +56,6 @@
     n_folds = len(folds)
     logger.info(f"Using {n_folds} predefined folds")
 
->>>>>>> 74276472
     cv_loop(
         cfg,
         logger,
