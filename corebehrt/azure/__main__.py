"""
Command-line utility for starting CoreBEHRT jobs on Azure clusters.
Requires installation of azure-ml-ai python package and a valid Azure workspace.
"""

import sys
import argparse
from corebehrt.azure import main

if __name__ == "__main__":
    parser = argparse.ArgumentParser(
        prog="corebehrt.azure", description="Run corebehrt jobs and pipelines in Azure"
    )

    # Sub-parsers
    subparsers = parser.add_subparsers(dest="call_type")
<<<<<<< HEAD
    # Environment parser
    env_parser = subparsers.add_parser(
        "build_env", help="Build the CoreBEHRT environment"
    )
    # Job parser
    job_parser = subparsers.add_parser("job", help="Run a single job.")
    job_parser.add_argument(
        "JOB",
        type=str,
        choices={
            "create_data",
            "pretrain",
            "create_outcomes",
            "select_cohort",
            "finetune_cv",
            "prepare_training_data",
            "encode",
            "simulate",
            "calibrate",
            "train_mlp",
            "estimate",
        },
        help="Job to run.",
    )
    job_parser.add_argument(
        "COMPUTE",
        type=str,
        help="Compute target to use.",
    )
    job_parser.add_argument(
        "-c",
        "--config",
        type=str,
        help="Path to configuration file. Default is file from repo.",
    )
    job_parser.add_argument(
        "-e",
        "--experiment",
        type=str,
        default="corebehrt_runs",
        help="Experiment to run the job in.",
    )
    job_parser.add_argument(
        "-o",
        "--register_output",
        type=str,
        action="append",
        default=[],
        help="If an output should be registered, provide a name for the Azure asset using the format '--register_output <input>=<name>'.",
    )
    job_parser.add_argument(
        "-lsm",
        "--log_system_metrics",
        action="store_true",
        default=False,
        help="If set, system metrics such as CPU, GPU and memory usage are logged in Azure.",
    )
=======
    main.environment.add_parser(subparsers)
    main.job.add_parser(subparsers)
    main.pipeline.add_parser(subparsers)
    main.test.add_parser(subparsers)
>>>>>>> f93a6578

    # Parse args
    args = parser.parse_args()

    if hasattr(args, "func"):
        # Run appropriate main
        args.func(args)
    else:
        parser.print_help()
        sys.exit(1)<|MERGE_RESOLUTION|>--- conflicted
+++ resolved
@@ -14,70 +14,10 @@
 
     # Sub-parsers
     subparsers = parser.add_subparsers(dest="call_type")
-<<<<<<< HEAD
-    # Environment parser
-    env_parser = subparsers.add_parser(
-        "build_env", help="Build the CoreBEHRT environment"
-    )
-    # Job parser
-    job_parser = subparsers.add_parser("job", help="Run a single job.")
-    job_parser.add_argument(
-        "JOB",
-        type=str,
-        choices={
-            "create_data",
-            "pretrain",
-            "create_outcomes",
-            "select_cohort",
-            "finetune_cv",
-            "prepare_training_data",
-            "encode",
-            "simulate",
-            "calibrate",
-            "train_mlp",
-            "estimate",
-        },
-        help="Job to run.",
-    )
-    job_parser.add_argument(
-        "COMPUTE",
-        type=str,
-        help="Compute target to use.",
-    )
-    job_parser.add_argument(
-        "-c",
-        "--config",
-        type=str,
-        help="Path to configuration file. Default is file from repo.",
-    )
-    job_parser.add_argument(
-        "-e",
-        "--experiment",
-        type=str,
-        default="corebehrt_runs",
-        help="Experiment to run the job in.",
-    )
-    job_parser.add_argument(
-        "-o",
-        "--register_output",
-        type=str,
-        action="append",
-        default=[],
-        help="If an output should be registered, provide a name for the Azure asset using the format '--register_output <input>=<name>'.",
-    )
-    job_parser.add_argument(
-        "-lsm",
-        "--log_system_metrics",
-        action="store_true",
-        default=False,
-        help="If set, system metrics such as CPU, GPU and memory usage are logged in Azure.",
-    )
-=======
     main.environment.add_parser(subparsers)
     main.job.add_parser(subparsers)
     main.pipeline.add_parser(subparsers)
     main.test.add_parser(subparsers)
->>>>>>> f93a6578
 
     # Parse args
     args = parser.parse_args()
