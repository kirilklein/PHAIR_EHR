import torch
import torch.nn as nn
from transformers import ModernBertModel
from transformers.models.modernbert.modeling_modernbert import ModernBertPredictionHead

<<<<<<< HEAD
=======
from corebehrt.constants.model import (
    TIME2VEC_ABSPOS_SCALE,
    TIME2VEC_ABSPOS_SHIFT,
    TIME2VEC_AGE_SCALE,
    TIME2VEC_AGE_SHIFT,
)
>>>>>>> 74276472
from corebehrt.modules.model.embeddings import EhrEmbeddings
from corebehrt.modules.model.heads import FineTuneHead


class CorebehrtEncoder(ModernBertModel):
    def __init__(self, config):
        super().__init__(config)
        self.embeddings = EhrEmbeddings(
            vocab_size=config.vocab_size,
            hidden_size=config.hidden_size,
            type_vocab_size=config.type_vocab_size,
            embedding_dropout=config.embedding_dropout,
            pad_token_id=config.pad_token_id,
<<<<<<< HEAD
=======
            age_scale=getattr(config, "age_scale", TIME2VEC_AGE_SCALE),
            age_shift=getattr(config, "age_shift", TIME2VEC_AGE_SHIFT),
            abspos_scale=getattr(config, "abspos_scale", TIME2VEC_ABSPOS_SCALE),
            abspos_shift=getattr(config, "abspos_shift", TIME2VEC_ABSPOS_SHIFT),
>>>>>>> 74276472
        )

    def forward(self, batch: dict):
        attention_mask = torch.ones_like(batch["concept"])

        inputs_embeds = self.embeddings(
            input_ids=batch["concept"],
            segments=batch["segment"],
            age=batch["age"],
            abspos=batch["abspos"],
        )

        return super().forward(
            inputs_embeds=inputs_embeds, attention_mask=attention_mask
        )


class CorebehrtForPretraining(CorebehrtEncoder):
    def __init__(self, config):
        super().__init__(config)
        self.loss_fct = nn.CrossEntropyLoss()
        self.head = ModernBertPredictionHead(config)
        self.decoder = nn.Linear(
            config.hidden_size, config.vocab_size, bias=config.decoder_bias
        )

        self.sparse_prediction = self.config.sparse_prediction
        self.sparse_pred_ignore_index = self.config.sparse_pred_ignore_index

    # Inspiration from ModernBertForMaskedLM
    def forward(self, batch: dict):
        outputs = super().forward(batch)
        last_hidden_state = outputs[0]

        labels = batch.get("target")
        if self.sparse_prediction and labels is not None:
            # flatten labels and output first
            labels = labels.view(-1)
            last_hidden_state = last_hidden_state.view(labels.shape[0], -1)

            # then filter out the non-masked tokens
            mask_tokens = labels != self.sparse_pred_ignore_index
            last_hidden_state = last_hidden_state[mask_tokens]
            labels = labels[mask_tokens]

        logits = self.decoder(self.head(last_hidden_state))
        outputs.logits = logits

        if labels is not None:
            outputs.loss = self.get_loss(logits, labels)
            outputs.labels = labels

        return outputs

    def get_loss(self, logits, labels):
        """Calculate loss for masked language model."""
        return self.loss_fct(logits.view(-1, self.config.vocab_size), labels.view(-1))


class CorebehrtForFineTuning(CorebehrtEncoder):
    def __init__(self, config):
        super().__init__(config)

        self.loss_fct = nn.BCEWithLogitsLoss()
        self.cls = FineTuneHead(hidden_size=config.hidden_size)

    def forward(self, batch: dict):
        outputs = super().forward(batch)

        sequence_output = outputs[0]  # Last hidden state
        logits = self.cls(sequence_output, batch["attention_mask"])
        outputs.logits = logits

        if batch.get("target") is not None:
            outputs.loss = self.get_loss(logits, batch["target"])

        return outputs

    def get_loss(self, hidden_states, labels):
        return self.loss_fct(hidden_states.view(-1), labels.view(-1))<|MERGE_RESOLUTION|>--- conflicted
+++ resolved
@@ -3,15 +3,12 @@
 from transformers import ModernBertModel
 from transformers.models.modernbert.modeling_modernbert import ModernBertPredictionHead
 
-<<<<<<< HEAD
-=======
 from corebehrt.constants.model import (
     TIME2VEC_ABSPOS_SCALE,
     TIME2VEC_ABSPOS_SHIFT,
     TIME2VEC_AGE_SCALE,
     TIME2VEC_AGE_SHIFT,
 )
->>>>>>> 74276472
 from corebehrt.modules.model.embeddings import EhrEmbeddings
 from corebehrt.modules.model.heads import FineTuneHead
 
@@ -25,13 +22,10 @@
             type_vocab_size=config.type_vocab_size,
             embedding_dropout=config.embedding_dropout,
             pad_token_id=config.pad_token_id,
-<<<<<<< HEAD
-=======
             age_scale=getattr(config, "age_scale", TIME2VEC_AGE_SCALE),
             age_shift=getattr(config, "age_shift", TIME2VEC_AGE_SHIFT),
             abspos_scale=getattr(config, "abspos_scale", TIME2VEC_ABSPOS_SCALE),
             abspos_shift=getattr(config, "abspos_shift", TIME2VEC_ABSPOS_SHIFT),
->>>>>>> 74276472
         )
 
     def forward(self, batch: dict):
