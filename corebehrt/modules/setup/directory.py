import logging
import os
import uuid
from os.path import basename, join, splitext
from shutil import copyfile, rmtree

from corebehrt.constants.paths import (
    CHECKPOINTS_DIR,
    COHORT_CFG,
    DATA_CFG,
    ENCODE_CFG,
    FINETUNE_CFG,
    OUTCOMES_CFG,
    PRETRAIN_CFG,
    PREPARE_PRETRAIN_CFG,
    PREPARE_FINETUNE_CFG,
<<<<<<< HEAD
    SIMULATE_CFG,
    CALIBRATE_CFG,
    TRAIN_MLP_CFG,
    ESTIMATE_CFG,
=======
>>>>>>> 74276472
)
from corebehrt.functional.setup.checks import check_categories
from corebehrt.modules.setup.config import Config, load_config

logger = logging.getLogger(__name__)  # Get the logger for this module


class DirectoryPreparer:
    """Prepares directories for training and evaluation."""

    def __init__(self, cfg: Config) -> None:
        """Sets up DirectoryPreparer and adds defaul configuration to cfg."""
        self.cfg = cfg

        # Check that paths exist
        if not hasattr(cfg, "paths"):
            raise ValueError("paths must be set in configuration file.")

        # Set logging defaults
        if not hasattr(cfg, "logging") or not hasattr(cfg.logging, "level"):
            cfg.logging = {"level": logging.INFO}

    def setup_logging(
        self, log_name: str, log_dir: str = None, log_level: str = None
    ) -> None:
        """
        Sets up logging. Default for optional parameters are taken from the config.

        :param log_name: Name of log file
        :param log_dir: Path to logging dir.
        :param log_level: Logging level.
        """
        log_dir = (
            log_dir
            or self.cfg.logging.get("path")
            or self.cfg.paths.get("root")
            or "./logs"
        )
        log_level = log_level or self.cfg.logging.level

        os.makedirs(log_dir, exist_ok=True)
        logging.basicConfig(
            filename=join(log_dir, f"{log_name}.log"),
            level=log_level,
            format="%(asctime)s - %(name)s - %(levelname)s - %(message)s",
        )

    def get_config_path(self, directory: str, name: str = None) -> str:
        """
        Get the path to the configuration file beased on the directory type.
        """
        if name is None:
            # Default name based on source
            name = {
                "features": DATA_CFG,
                "tokenized": DATA_CFG,
                "prepare_pretrain": PREPARE_PRETRAIN_CFG,
                "prepare_finetune": PREPARE_FINETUNE_CFG,
                "outcomes": OUTCOMES_CFG,
                "model": PRETRAIN_CFG,
                "cohort": COHORT_CFG,
            }[directory]

        path = self.check_path(directory, use_root=True)
        return join(path, name)

    def get_config(self, source: str, name: str = None) -> Config:
        """
        Load the configuration from the given paths-source.
        """
        try:
            return load_config(self.get_config_path(source, name))
        except:
            return None

    def write_config(self, target: str, source: str = None, name: str = None) -> None:
        """
        Write the current configuration to the given paths-target.
        If source/name is given, the configuration file from that location is copied
        instead.

        :param target: paths directory to save config in
        :param soruce: paths directory to load config from
        :param name: name of config to save/load
        """
        # Path to target
        target_path = self.get_config_path(target, name=name)

        if source is not None:
            # Copy file from source
            source_path = self.get_config_path(source, name=name)
            copyfile(source_path, target_path)

        else:
            # Save the current file to target
            self.cfg.save_to_yaml(target_path)

    def check_path(self, target: str, use_root: bool = True) -> str:
        """
        Checks that the given paths target exists. If use_root is true and root dir
        is given in the config, a non-existing config will be set to {root}/{target}.

        Computes and returns the full path. Does not check existence of the actual
        folder/file specified by target.

        :param target: target dir from paths config.
        :param use_root: If true, allows for generating the target dir using the
            root dir.

        :return: The full path to the directory/file.
        """
        if not hasattr(self.cfg.paths, target):
            if not use_root:
                raise ValueError(f"paths.{target} must be set")
            if not hasattr(self.cfg.paths, "root"):
                raise ValueError(
                    f"paths.root must be set if paths.{target} is not set."
                )
            self.cfg.paths[target] = join(self.cfg.paths.root, target)
        return self.cfg.paths[target]

    def check_exist(self, target: str, use_root: bool = True) -> str:
        """
        Checks if the paths target is correctly set. Allows for using root path as
        well.

        :param target: target dir from paths config.
        :param use_root: If true, allows for generating the target dir using the
            root dir.

        :return: The full path to the directory/file, if it exists.
        """
        path = self.check_path(target, use_root=use_root)
        if not os.path.exists(path):
            raise ValueError(f"paths.{target} (= '{path}') does not exist.")
        return path

    def check_file(self, target: str) -> str:
        """
        Checks if the paths target exists and is a file.

        :param target: target file from paths config.

        :return: the full path to the file, if it exists.
        """
        path = self.check_exist(target, use_root=False)
        if not os.path.isfile(path):
            raise ValueError(f"paths.{target} (= '{path}') is not a file.")
        return path

    def check_directory(self, target: str, use_root: bool = True) -> str:
        """
        Checks if the paths target exists and is a directory.

        :param target: target directory from paths config.

        :return: the full path to the directory, if it exists.
        """
        path = self.check_exist(target, use_root=False)
        if not os.path.isdir(path):
            raise ValueError(f"paths.{target} (= '{path}') is not a directory.")
        return path

    def create_directory(self, target: str, clear: bool = False) -> str:
        """
        Creates a directory at the given target - providing the target is in the
        config and the directory does not exist already.

        If clear is set, also deletes all existing files in the dir.

        :param target: target directory from paths config.
        :param clear: clear all files from the directory (if any)

        :return: Path to the newly created directory.
        """
        path = self.check_path(target, use_root=True)
        os.makedirs(path, exist_ok=True)

        if clear:
            files = os.listdir(path)
            if len(files) > 0:
                logger = logging.getLogger(__name__)
                logger.warning(
                    f"Directory '{path}' is not empty. {len(files)} will be deleted."
                )
                for file in files:
                    file_path = join(path, file)
                    if os.path.isfile(file_path):
                        os.remove(file_path)
                    else:
                        rmtree(file_path)
        return path

    def create_run_directory(
        self, target: str, base: str = None, run_name: str = None
    ) -> str:
        """
        Creates a run directory for the specified target. If target is not set
        in the config, but the given 'base' config is set, instead generates the
        run directory as a sub-dir of 'base'. The base sub-dir will be named
        run_name (or generated, if run_name is not set).

        The created folder will have a sub-dir for checkpoints.

        :param target: target directory from paths config.
        :param base: base directory from paths config (used as root for generated run
            sub directories, if 'target' is not in the config).
        :param run_name: name of run sub-directory if generating in base-dir.

        :return: Path to generated run directory.
        """
        ## Output
        if not hasattr(self.cfg.paths, target) and hasattr(self.cfg.paths, base):
            # Generate a run name / name of run directory
            run_name = run_name or self.generate_run_name()

            # Set target dir
            self.cfg.paths[target] = join(self.cfg.paths[base], run_name)

            # When generating a run dir, point logs to that dir
            self.setup_logging("run", self.cfg.paths[target])

        # Create the run directory
        run_dir = self.create_directory(target)

        # Create the required sub-directory
        os.makedirs(join(run_dir, CHECKPOINTS_DIR), exist_ok=True)

        return run_dir

    def setup_create_data(self) -> None:
        """
        Validates path config and sets up directories for create_data.
        """
        # Setup logging
        self.setup_logging("create_data")

        # Validate and create directories
        self.check_directory("data", use_root=False)
        self.create_directory("features")
        self.create_directory("tokenized", clear=True)

        # Write config in output directories.
        self.write_config("features", name=DATA_CFG)
        self.write_config("tokenized", name=DATA_CFG)

    def setup_create_outcomes(self) -> None:
        """
        Validates path config and sets up directories for create_data.
        """
        # Setup logging
        self.setup_logging("create_outcomes")

        # Validate and create directories
        self.check_directory("data", use_root=False)
        self.check_directory("features")
        self.create_directory("outcomes")

        # Write config in output directory.
        self.write_config("outcomes", source="features", name=DATA_CFG)
        self.write_config("outcomes", name=OUTCOMES_CFG)

    def setup_prepare_pretrain(self) -> None:
        """
        Validates path config and sets up directories for preparing pretrain data.
        """
        self.setup_logging("prepare pretrain data")
        self.check_directory("features")
        self.check_directory("tokenized")
        self.create_directory("prepared_data", clear=True)
        self.write_config("prepared_data", name=PREPARE_PRETRAIN_CFG)
        self.write_config("prepared_data", source="features", name=DATA_CFG)

    def setup_pretrain(self) -> None:
        """
        Validates path config and sets up directories for pretrain.
        """
        # Setup logging
        self.setup_logging("pretrain")

        # Validate and create directories
        self.check_directory("prepared_data")
        self.create_run_directory("model", base="runs")

        # Write config in output directory.
        self.write_config("model", name=PRETRAIN_CFG)

    def setup_select_cohort(self) -> None:
        """
        Validates path config and sets up directories for select_cohort.
        """
        # Setup logging
        self.setup_logging("select_cohort")

        # Validate and create directories
        self.check_file("patients_info")
        self.check_file("outcome")
        if self.cfg.paths.get("initial_pids", False):
            self.check_file("initial_pids")
        if self.cfg.paths.get("exposure", False):
            self.check_file("exposure")
        self.create_directory("cohort", clear=True)

        self.write_config("cohort", name=COHORT_CFG)

        ## Further config checks
        if self.cfg.selection.get("categories", False):
            check_categories(self.cfg.selection.categories)
        if self.cfg.get("index_date", False):
            if not self.cfg.index_date.get("mode", False):
                raise ValueError("index_date must specify 'mode' in the configuration")
            if not (
                hasattr(self.cfg.index_date, "absolute")
                or hasattr(self.cfg.index_date, "relative")
            ):
                raise ValueError(
                    "index_date must specify either 'absolute' or 'relative' configuration"
                )

    def setup_prepare_finetune(self) -> None:
        """
        Validates path config and sets up directories for preparing pretrain data.
        """
        self.setup_logging("prepare pretrain data")
        self.check_directory("features")
        self.check_directory("tokenized")
        self.check_directory("cohort")
        self.create_directory("prepared_data", clear=True)
        self.write_config("prepared_data", name=PREPARE_FINETUNE_CFG)
        self.write_config("prepared_data", source="features", name=DATA_CFG)

    def setup_finetune(self) -> None:
        """
        Validates path config and sets up directories for finetune.
        """
        # Setup logging
        self.setup_logging("finetune")

        # Validate and create directories
        self.check_directory("prepared_data")
        self.check_directory("pretrain_model")
        self.create_run_directory("model", base="runs")

        # Write config in output directory.
        self.write_config("model", source="pretrain_model", name=PRETRAIN_CFG)
        self.write_config("model", name=FINETUNE_CFG)

        # Add pretrain info to config
        data_cfg = self.get_config("prepared_data", name=DATA_CFG)
        self.cfg.paths.data = data_cfg.paths.data
        if "tokenized" not in self.cfg.paths:
            logger.info("Tokenized dir not in config. Adding from pretrain config.")
            self.cfg.paths.tokenized = data_cfg.paths.tokenized

    def setup_encode(self) -> None:
        """
        Validates path config and sets up directories for encode.
        """
        # Setup logging
        self.setup_logging("encode")

        # Validate and create directories
        self.check_directory("finetune_model")
        self.create_directory("encoded_data")

        # Write config in output directory.
        self.write_config("encoded_data", source="finetune_model", name=PRETRAIN_CFG)
        self.write_config("encoded_data", source="finetune_model", name=FINETUNE_CFG)
        self.write_config("encoded_data", name=ENCODE_CFG)

    def setup_simulate(self) -> None:
        """
        Validates path config and sets up directories for simulate.
        """
        # Setup logging
        self.setup_logging("simulate")

        # Validate and create directories
        self.check_directory("calibrated_predictions")
        self.check_directory("encoded_data")
        self.create_directory("simulated_outcome")

        # Write config in output directory.
        self.write_config(
            "simulated_outcome", source="calibrated_predictions", name=CALIBRATE_CFG
        )
        self.write_config(
            "simulated_outcome", source="calibrated_predictions", name=FINETUNE_CFG
        )
        self.write_config("simulated_outcome", source="encoded_data", name=ENCODE_CFG)
        self.write_config("simulated_outcome", name=SIMULATE_CFG)

    def setup_calibrate(self) -> None:
        """
        Validates path config and sets up directories for calibrate.
        """
        # Setup logging
        self.setup_logging("calibrate")

        # Validate and create directories
        self.check_directory("finetune_model")
        self.create_directory("calibrated_predictions")

        # Write config in output directory.
        self.write_config(
            "calibrated_predictions", source="finetune_model", name=FINETUNE_CFG
        )
        self.write_config("calibrated_predictions", name=CALIBRATE_CFG)

    def setup_train_mlp(self) -> None:
        """
        Validates path config and sets up directories for train_mlp.
        """
        # Setup logging
        self.setup_logging("train_mlp")

        # Validate and create directories
        self.check_directory("encoded_data")
        self.check_directory("calibrated_predictions")
        self.check_directory("cohort")
        self.create_run_directory("trained_mlp", base="runs")

        # Write config in output directory.
        self.write_config("trained_mlp", source="encoded_data", name=ENCODE_CFG)
        self.write_config(
            "trained_mlp", source="calibrated_predictions", name=CALIBRATE_CFG
        )
        self.write_config("trained_mlp", source="cohort", name=COHORT_CFG)
        self.write_config("trained_mlp", name=TRAIN_MLP_CFG)

    def setup_estimate(self) -> None:
        """
        Validates path config and sets up directories for estimate.
        """
        # Setup logging
        self.setup_logging("estimate")

        # Validate and create directories
        self.check_directory("exposure_predictions")
        self.check_directory("outcome_predictions")

        # Optional counterfactual outcomes check
        if self.cfg.paths.get("counterfactual_outcomes", False):
            self.check_directory("counterfactual_outcomes")

        # Create estimate directory
        self.create_run_directory("estimate", base="runs")

        # Write config in output directory
        self.write_config("estimate", name=ESTIMATE_CFG)

    #
    # Directory naming generators
    #
    def generate_run_name(self) -> str:
        """
        Generates a run id for naming run folder.
        If run_name is specified in the paths config, it is returned.
        """
        if hasattr(self.cfg.paths, "run_name"):
            return self.cfg.paths.run_name

        return uuid.uuid4().hex

    def generate_finetune_model_dir_name(self) -> str:
        """
        Constructs the name of the finetune model directory.
        Based on the outcome type, the censor type, and the number of hours pre- or post- outcome.
        """
        suffix = self.generate_run_name()

        outcome_name = self.get_event_name(self.cfg.paths.outcome)
        censor_name = (
            self.get_event_name(self.cfg.paths.exposure)
            if self.cfg.paths.get("exposure", False)
            else outcome_name
        )
        n_hours_censor = self.cfg.outcome.get("n_hours_censoring", None)
        n_hours_str = (
            DirectoryPreparer.handle_n_hours(n_hours_censor)
            if n_hours_censor is not None
            else "at"
        )
        if self.cfg.outcome.get("index_date", None) is not None:
            censor_name = DirectoryPreparer.handle_index_date(
                self.cfg.outcome.index_date
            )

        run_name = f"finetune_{outcome_name}_censored_{n_hours_str}_{censor_name}"

        n_hours_start_follow_up = self.cfg.outcome.get("n_hours_follow_up", None)
        n_hours_follow_up_str = (
            DirectoryPreparer.handle_n_hours(n_hours_start_follow_up)
            if n_hours_start_follow_up is not None
            else "at"
        )

        return f"{run_name}_followup_start_{n_hours_follow_up_str}_index_date_{suffix}"

    @staticmethod
    def get_event_name(path: str) -> str:
        """
        Gets the event name from the path to the outcome file.
        """
        return splitext(basename(path))[0]

    @staticmethod
    def handle_n_hours(n_hours: int) -> str:
        days = True if abs(n_hours) > 48 else False
        window = int(abs(n_hours / 24)) if days else abs(n_hours)
        days_hours = "days" if days else "hours"
        pre_post = "pre" if n_hours < 0 else "post"
        return f"{window}_{days_hours}_{pre_post}"

    @staticmethod
    def handle_index_date(n_hours: dict) -> str:
        censor_event = [f"{k}{v}" for k, v in n_hours.items() if v is not None]
        return "_".join(censor_event)<|MERGE_RESOLUTION|>--- conflicted
+++ resolved
@@ -14,13 +14,10 @@
     PRETRAIN_CFG,
     PREPARE_PRETRAIN_CFG,
     PREPARE_FINETUNE_CFG,
-<<<<<<< HEAD
     SIMULATE_CFG,
     CALIBRATE_CFG,
     TRAIN_MLP_CFG,
     ESTIMATE_CFG,
-=======
->>>>>>> 74276472
 )
 from corebehrt.functional.setup.checks import check_categories
 from corebehrt.modules.setup.config import Config, load_config
@@ -77,6 +74,8 @@
             name = {
                 "features": DATA_CFG,
                 "tokenized": DATA_CFG,
+                "prepare_pretrain": PREPARE_PRETRAIN_CFG,
+                "prepare_finetune": PREPARE_FINETUNE_CFG,
                 "prepare_pretrain": PREPARE_PRETRAIN_CFG,
                 "prepare_finetune": PREPARE_FINETUNE_CFG,
                 "outcomes": OUTCOMES_CFG,
