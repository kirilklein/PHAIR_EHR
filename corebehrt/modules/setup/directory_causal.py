import logging

from corebehrt.constants.causal.paths import (
    CALIBRATE_CFG,
    ENCODE_CFG,
    ESTIMATE_CFG,
    SIMULATE_CFG,
    TRAIN_MLP_CFG,
<<<<<<< HEAD
    COHORT_ADVANCED_CFG,
=======
    TRAIN_XGB_CFG,
>>>>>>> 5194ed4b
)
from corebehrt.constants.paths import COHORT_CFG, FINETUNE_CFG, PRETRAIN_CFG
from corebehrt.modules.setup.config import Config
from corebehrt.modules.setup.directory import DirectoryPreparer

logger = logging.getLogger(__name__)  # Get the logger for this module


class CausalDirectoryPreparer(DirectoryPreparer):
    """Prepares directories for training and evaluation."""

    def __init__(self, cfg: Config) -> None:
        """Sets up DirectoryPreparer and adds defaul configuration to cfg."""
        super().__init__(cfg)

    def setup_encode(self) -> None:
        """
        Validates path config and sets up directories for encode.
        """
        # Setup logging
        self.setup_logging("encode")

        # Validate and create directories
        self.check_directory("finetune_model")
        self.create_directory("encoded_data")

        # Write config in output directory.
        self.write_config("encoded_data", source="finetune_model", name=PRETRAIN_CFG)
        self.write_config("encoded_data", source="finetune_model", name=FINETUNE_CFG)
        self.write_config("encoded_data", name=ENCODE_CFG)

    def setup_simulate(self) -> None:
        """
        Validates path config and sets up directories for simulate.
        """
        # Setup logging
        self.setup_logging("simulate")

        # Validate and create directories
        self.check_directory("calibrated_predictions")
        self.check_directory("encoded_data")
        self.create_directory("simulated_outcome")

        # Write config in output directory.
        self.write_config(
            "simulated_outcome", source="calibrated_predictions", name=CALIBRATE_CFG
        )
        self.write_config(
            "simulated_outcome", source="calibrated_predictions", name=FINETUNE_CFG
        )
        self.write_config("simulated_outcome", source="encoded_data", name=ENCODE_CFG)
        self.write_config("simulated_outcome", name=SIMULATE_CFG)

    def setup_calibrate(self) -> None:
        """
        Validates path config and sets up directories for calibrate.
        """
        # Setup logging
        self.setup_logging("calibrate")

        # Validate and create directories
        self.check_directory("finetune_model")
        self.create_directory("calibrated_predictions")

        # Write config in output directory.
        self.write_config(
            "calibrated_predictions", source="finetune_model", name=FINETUNE_CFG
        )
        self.write_config("calibrated_predictions", name=CALIBRATE_CFG)

    def setup_train_mlp(self) -> None:
        """
        Validates path config and sets up directories for train_mlp.
        """
        # Setup logging
        self.setup_logging("train_mlp")

        # Validate and create directories
        self.check_directory("encoded_data")
        self.check_directory("calibrated_predictions")
        self.check_directory("cohort")
        self.create_run_directory("trained_mlp", base="runs")

        # Write config in output directory.
        self.write_config("trained_mlp", source="encoded_data", name=ENCODE_CFG)
        self.write_config(
            "trained_mlp", source="calibrated_predictions", name=CALIBRATE_CFG
        )
        self.write_config("trained_mlp", source="cohort", name=COHORT_CFG)
        self.write_config("trained_mlp", name=TRAIN_MLP_CFG)

    def setup_train_xgb(self) -> None:
        """
        Validates path config and sets up directories for train_xgb.
        """
        out = "trained_xgb"
        # Setup logging
        self.setup_logging("train_xgb")

        # Validate and create directories
        self.check_directory("encoded_data")
        self.check_directory("calibrated_predictions")
        self.check_directory("cohort")
        self.create_run_directory(out, base="runs")

        # Write config in output directory.
        self.write_config(out, source="encoded_data", name=ENCODE_CFG)
        self.write_config(out, source="calibrated_predictions", name=CALIBRATE_CFG)
        self.write_config(out, source="cohort", name=COHORT_CFG)
        self.write_config(out, name=TRAIN_XGB_CFG)

    def setup_estimate(self) -> None:
        """
        Validates path config and sets up directories for estimate.
        """
        # Setup logging
        self.setup_logging("estimate")

        # Validate and create directories
        self.check_directory("exposure_predictions")
        self.check_directory("outcome_predictions")

        # Optional counterfactual outcomes check
        if self.cfg.paths.get("counterfactual_outcomes", False):
            self.check_directory("counterfactual_outcomes")

        # Create estimate directory
        self.create_run_directory("estimate", base="runs")

        # Write config in output directory
        self.write_config("estimate", name=ESTIMATE_CFG)

    def setup_select_cohort_advanced(self) -> None:
        """
        Validates path config and sets up directories for select_cohort_advanced.
        """
        # Setup logging
        self.setup_logging("select_cohort_advanced")
        # Check input directories
        self.check_directory("cohort")
        self.check_directory("meds")
        # Create output directories
        self.create_directory("cohort_advanced")
        self.write_config("cohort_advanced", name=COHORT_ADVANCED_CFG)<|MERGE_RESOLUTION|>--- conflicted
+++ resolved
@@ -6,11 +6,8 @@
     ESTIMATE_CFG,
     SIMULATE_CFG,
     TRAIN_MLP_CFG,
-<<<<<<< HEAD
+    TRAIN_XGB_CFG,
     COHORT_ADVANCED_CFG,
-=======
-    TRAIN_XGB_CFG,
->>>>>>> 5194ed4b
 )
 from corebehrt.constants.paths import COHORT_CFG, FINETUNE_CFG, PRETRAIN_CFG
 from corebehrt.modules.setup.config import Config
