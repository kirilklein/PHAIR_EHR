--- conflicted
+++ resolved
@@ -2,21 +2,6 @@
 import os
 from datetime import datetime
 from os.path import join
-<<<<<<< HEAD
-from typing import Tuple
-from tqdm import tqdm
-from corebehrt.modules.monitoring.logger import TqdmToLogger
-
-import pandas as pd
-import torch
-
-from corebehrt.constants.data import ABSPOS_COL, PID_COL, TIMESTAMP_COL
-from corebehrt.constants.paths import (
-    INDEX_DATES_FILE,
-    OUTCOMES_FILE,
-    PID_FILE,
-)
-=======
 from typing import Tuple, List
 
 import pandas as pd
@@ -25,7 +10,6 @@
 
 from corebehrt.constants.data import ABSPOS_COL, PID_COL, TIMESTAMP_COL
 from corebehrt.constants.paths import INDEX_DATES_FILE, OUTCOMES_FILE, PID_FILE
->>>>>>> 74276472
 from corebehrt.functional.cohort_handling.outcomes import get_binary_outcomes
 from corebehrt.functional.features.normalize import normalize_segments_for_patient
 from corebehrt.functional.io_operations.load import load_vocabulary
@@ -73,16 +57,7 @@
             join(paths_cfg.cohort, INDEX_DATES_FILE), parse_dates=[TIMESTAMP_COL]
         )
         index_dates[PID_COL] = index_dates[PID_COL].astype(int)
-<<<<<<< HEAD
-        origin_point = load_config(
-            join(paths_cfg.features, "data_config.yaml")
-        ).features.origin_point
-        index_dates[ABSPOS_COL] = get_abspos_from_origin_point(
-            index_dates[TIMESTAMP_COL], datetime(**origin_point)
-        )
-=======
         index_dates[ABSPOS_COL] = get_hours_since_epoch(index_dates[TIMESTAMP_COL])
->>>>>>> 74276472
 
         # Load tokenized data
         loader = ShardLoader(
@@ -254,16 +229,6 @@
 
     def _cutoff_data(self, df: pd.DataFrame, cutoff_date: dict) -> pd.DataFrame:
         """Cutoff data after a given date."""
-<<<<<<< HEAD
-        origin_point = load_config(
-            join(self.cfg.paths.features, "data_config.yaml")
-        ).features.origin_point
-        cutoff_abspos = get_abspos_from_origin_point(
-            datetime(**cutoff_date), datetime(**origin_point)
-        )
-        df = df[df[ABSPOS_COL] <= cutoff_abspos]
-        return df
-=======
         cutoff_abspos = get_hours_since_epoch(datetime(**cutoff_date))
         df = df[df[ABSPOS_COL] <= cutoff_abspos]
         return df
@@ -297,5 +262,4 @@
             logger.error(f"Found {nan_censor_dates} NaN values in censor dates")
             raise ValueError("NaN values detected in censor dates")
 
-        logger.info(f"Censoring validated for {len(patient_pids)} patients")
->>>>>>> 74276472
+        logger.info(f"Censoring validated for {len(patient_pids)} patients")