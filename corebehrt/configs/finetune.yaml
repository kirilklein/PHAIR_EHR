--- conflicted
+++ resolved
@@ -18,15 +18,6 @@
   cls:
     _target_: ehr2vec.model.heads.ClassifierGRU
     bidirectional: true
-<<<<<<< HEAD
-
-data:
-  cv_folds: 2 # fo splitting data into k folds
-  test_split: 0.2 # only used if predefined_folds is false and test_pids is not provided
-  val_split: 0.2 # only used if predefined_folds is false and cv_folds is 1
-  predefined_folds: false # using predefined folds, ignore cv_folds if true
-=======
->>>>>>> 74276472
   
 outcome: # we will convert outcomes to binary based on whether at least one outcome is in the follow up window
   n_hours_censoring: -10 # censor time after index date (negative means before)
