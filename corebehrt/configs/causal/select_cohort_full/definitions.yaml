--- conflicted
+++ resolved
@@ -14,12 +14,6 @@
   criteria_1:
     codes:
       # Diagnosis codes
-<<<<<<< HEAD
       - ^D/431855005.*
     start_days: -1
     end_days: 10_000
-=======
-      - ^DE11.*
-    start_days: -100
-    end_days: 100
->>>>>>> 6f01b0aa
