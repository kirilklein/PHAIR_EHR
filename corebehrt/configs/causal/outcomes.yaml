--- conflicted
+++ resolved
@@ -19,7 +19,6 @@
     type: [code]
     match: [["OUTCOME"]]
     match_how: exact
-<<<<<<< HEAD
     case_sensitive: false
 
   OUTCOME_2:
@@ -32,6 +31,4 @@
     type: [code]
     match: [["OUTCOME_3"]]
     match_how: exact
-=======
->>>>>>> 52fc236f
     case_sensitive: false