--- conflicted
+++ resolved
@@ -8,13 +8,6 @@
   features: ./outputs/features
   
 features:
-<<<<<<< HEAD
-  origin_point:
-    year: 2020
-    month: 1
-    day: 26
-=======
->>>>>>> 74276472
   values:
     value_creator_kwargs:
       num_bins: 100
