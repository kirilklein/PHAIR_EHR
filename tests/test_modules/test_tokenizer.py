--- conflicted
+++ resolved
@@ -10,10 +10,7 @@
     UNKNOWN_TOKEN,
     PID_COL,
     CONCEPT_COL,
-<<<<<<< HEAD
-=======
     MASK_TOKEN,
->>>>>>> c6b4aaac
 )
 
 
