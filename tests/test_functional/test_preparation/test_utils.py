--- conflicted
+++ resolved
@@ -71,11 +71,7 @@
     # 2) get_background_length_dd
     # ---------------------------------------------------------------------
     def test_get_background_length_pd_normal(self):
-<<<<<<< HEAD
-        # Construct a dask dataframe from a small pandas frame
-=======
         # Construct a pandas dataframe from a small pandas frame
->>>>>>> 70746918
         # This must have at least a "concept" column to match your usage
         pdf = pd.DataFrame(
             {
