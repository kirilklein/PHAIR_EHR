--- conflicted
+++ resolved
@@ -176,19 +176,10 @@
         concepts_no_nan = self.concepts.dropna(
             subset=["time"]
         )  # Remove rows with NaT time (BG)
-<<<<<<< HEAD
-        result = create_abspos(concepts_no_nan, self.origin_point)
-
-        # Expected abspos
-        expected_abspos = (
-            concepts_no_nan["time"] - self.origin_point
-        ).dt.total_seconds() / 3600
-=======
         result = create_abspos(concepts_no_nan)
 
         # Expected abspos
         expected_abspos = concepts_no_nan["time"].astype("int64") // 10**9 / 3600
->>>>>>> 74276472
 
         # Assert the abspos values are as expected
         self.assertTrue((result["abspos"] == expected_abspos).all())
@@ -200,11 +191,7 @@
         # Prepare concepts DataFrame by adding 'abspos' (required for sorting) and 'BG' rows
         # concepts = self.concepts.rename(columns={"CONCEPT": "concept"})
         concepts_with_bg, _ = create_background(self.concepts)
-<<<<<<< HEAD
-        concepts_with_abspos = create_abspos(concepts_with_bg, self.origin_point)
-=======
         concepts_with_abspos = create_abspos(concepts_with_bg)
->>>>>>> 74276472
 
         # Apply the function
         sorted_concepts = sort_features(concepts_with_abspos)
