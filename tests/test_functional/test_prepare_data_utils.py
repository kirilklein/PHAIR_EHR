import unittest

import pandas as pd

from corebehrt.functional.preparation.filter import filter_table_by_pids
from corebehrt.constants.data import PID_COL, VALUE_COL


class TestPrepDataUtilsFunctions(unittest.TestCase):
    def setUp(self):
        # Sample data for testing
<<<<<<< HEAD
        data = pd.DataFrame(
=======
        self.data = pd.DataFrame(
>>>>>>> 70746918
            {PID_COL: [1, 2, 3, 4, 5], VALUE_COL: ["A", "B", "C", "D", "E"]}
        )

    def test_select_data_by_pids(self):
        selected_data = filter_table_by_pids(self.data, [1, 2])
        self.assertEqual(len(selected_data), 2)
<<<<<<< HEAD
        self.assertTrue(set(selected_data.compute()[PID_COL]).issubset({1, 2}))
=======
        self.assertTrue(set(selected_data[PID_COL]).issubset({1, 2}))
>>>>>>> 70746918


if __name__ == "__main__":
    unittest.main()<|MERGE_RESOLUTION|>--- conflicted
+++ resolved
@@ -9,22 +9,14 @@
 class TestPrepDataUtilsFunctions(unittest.TestCase):
     def setUp(self):
         # Sample data for testing
-<<<<<<< HEAD
-        data = pd.DataFrame(
-=======
         self.data = pd.DataFrame(
->>>>>>> 70746918
             {PID_COL: [1, 2, 3, 4, 5], VALUE_COL: ["A", "B", "C", "D", "E"]}
         )
 
     def test_select_data_by_pids(self):
         selected_data = filter_table_by_pids(self.data, [1, 2])
         self.assertEqual(len(selected_data), 2)
-<<<<<<< HEAD
-        self.assertTrue(set(selected_data.compute()[PID_COL]).issubset({1, 2}))
-=======
         self.assertTrue(set(selected_data[PID_COL]).issubset({1, 2}))
->>>>>>> 70746918
 
 
 if __name__ == "__main__":
