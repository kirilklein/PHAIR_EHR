excluder:
  max_age: 120
  min_age: -1
<<<<<<< HEAD
features:
  origin_point:
    day: 26
    month: 1
    year: 2020
=======
>>>>>>> 74276472
logging:
  level: INFO
  path: ./outputs/logs
paths:
<<<<<<< HEAD
  data: ./example_data/raw
  features: ./outputs/features
  tokenized: ./outputs/tokenized
=======
  data: ./tests/data/raw
  features: ./tests/data/features
  tokenized: ./tests/data/tokenized
>>>>>>> 74276472
tokenizer:
  cls_token: true
  sep_tokens: true<|MERGE_RESOLUTION|>--- conflicted
+++ resolved
@@ -1,27 +1,13 @@
 excluder:
   max_age: 120
   min_age: -1
-<<<<<<< HEAD
-features:
-  origin_point:
-    day: 26
-    month: 1
-    year: 2020
-=======
->>>>>>> 74276472
 logging:
   level: INFO
   path: ./outputs/logs
 paths:
-<<<<<<< HEAD
-  data: ./example_data/raw
-  features: ./outputs/features
-  tokenized: ./outputs/tokenized
-=======
   data: ./tests/data/raw
   features: ./tests/data/features
   tokenized: ./tests/data/tokenized
->>>>>>> 74276472
 tokenizer:
   cls_token: true
   sep_tokens: true